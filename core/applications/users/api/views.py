--- conflicted
+++ resolved
@@ -44,11 +44,7 @@
 from core.applications.users.models import AccountDeletionReason, Profile, User
 from core.applications.users.token import default_token_generator
 from core.helpers.custom_exceptions import CustomError
-<<<<<<< HEAD
-from core.applications.users.api.serializers import AdminRegistrationSerializer, AdminUserDetailSerializer, AdminUserSerializer, CustomUserCreateSerializer, EmailAndTokenSerializer, EmailSubmissionSerializer, OTPVerificationSerializer, PasswordResetSerializer, PasswordRetypeSerializer, PasswordSetSerializer, ProfileSerializers, SetNewPasswordSerializer, UserDeleteSerializer, UserSerializer, VerifyOTPSerializer
-=======
 from core.applications.users.api.serializers import AdminRegistrationSerializer, AdminUserDetailSerializer, AdminUserSerializer, CustomUserCreateSerializer, EmailAndTokenSerializer, EmailSubmissionSerializer, OTPVerificationSerializer, PasswordResetSerializer, PasswordRetypeSerializer, PasswordSetSerializer, ProfileSerializers, SetNewPasswordSerializer, SuperUserTokenObtainPairSerializer, UserDeleteSerializer, UserSerializer, VerifyOTPSerializer
->>>>>>> c4f54710
 from core.helpers.authentication import CustomJWTAuthentication
 from rest_framework.permissions import IsAuthenticated, AllowAny
 from rest_framework_simplejwt.tokens import RefreshToken
@@ -309,30 +305,17 @@
 
             if User.objects.filter(email=email).exists():
                 return Response(
-<<<<<<< HEAD
-                    # {"message": "A user with this email is already registered."},
-=======
->>>>>>> c4f54710
                     {
                         "Status": 400,
                         "Message": "A user with this email is already registered.",
                         "Error": True
                     },
-<<<<<<< HEAD
-
-                    status=status.HTTP_307_TEMPORARY_REDIRECT
-=======
                     status=status.HTTP_400_BAD_REQUEST
->>>>>>> c4f54710
                 )
 
             otp = self.generate_otp(email)
             self.send_otp_email(request, email, otp)
             return Response(
-<<<<<<< HEAD
-                # {"message": "OTP sent to your email."}
-=======
->>>>>>> c4f54710
                 {
                     "Status": 200,
                     "Message": "OTP sent to your email.",
@@ -353,10 +336,6 @@
 
             if self.validate_otp(email, otp):
                 return Response(
-<<<<<<< HEAD
-                    # {"message": "OTP verified. Proceed to set your password."}
-=======
->>>>>>> c4f54710
                     {
                         "Status": 200,
                         "Message": "OTP verified. Proceed to set your password.",
@@ -366,10 +345,6 @@
                 )
 
             return Response(
-<<<<<<< HEAD
-                # {"error": "Invalid or expired OTP."}
-=======
->>>>>>> c4f54710
                 {
                     "Status": 400,
                     "Message": "Invalid or expired OTP.",
@@ -387,37 +362,15 @@
         if serializer.is_valid():
             email = serializer.validated_data["email"]
 
-<<<<<<< HEAD
-            if not User.objects.filter(email=email).exists():
-                return Response(
-                    # {"error": "User not found with this email."}
-                    {
-                        "Status": 400,
-                        "Message": "User not found with this email.",
-                        "Error": True
-                    },
-                    status=status.HTTP_400_BAD_REQUEST
-                )
-
             otp = self.generate_otp(email)
             self.send_otp_email(request, email, otp)
             return Response(
-                # {"message": "A new OTP has been sent to your email."}
-=======
-            otp = self.generate_otp(email)
-            self.send_otp_email(request, email, otp)
-            return Response(
->>>>>>> c4f54710
                 {
                     "Status": 200,
                     "Message": "A new OTP has been sent to your email.",
                     "Error": False
-<<<<<<< HEAD
-                }, status=status.HTTP_200_OK
-=======
                 },
                 status=status.HTTP_200_OK
->>>>>>> c4f54710
             )
 
         return Response(serializer.errors, status=status.HTTP_400_BAD_REQUEST)
@@ -431,10 +384,6 @@
 
             if not cache.get(f"{email}_verified"):
                 return Response(
-<<<<<<< HEAD
-                    # {"error": "OTP not verified or expired."}
-=======
->>>>>>> c4f54710
                     {
                         "Status": 400,
                         "Message": "OTP not verified or expired.",
@@ -458,14 +407,9 @@
             return Response(
                 {
                     "Status": 201,
-<<<<<<< HEAD
-                    "message": "Admin account created successfully." if self.is_admin else "Password set successfully.",
-                    "tokens": tokens,
-=======
                     "Message": "Admin account created successfully." if self.is_admin else "Password set successfully.",
                     "Error": False,
                     "tokens": tokens
->>>>>>> c4f54710
                 },
                 status=status.HTTP_201_CREATED
             )
@@ -1513,47 +1457,6 @@
 
         return response
 
-<<<<<<< HEAD
-    @make_admin_schema
-    @action(detail=True, methods=["patch"], url_path="make-admin")
-    def make_admin(self, request, pk=None):
-        """
-        Promote a user to admin (set is_staff=True).
-        Only superusers can perform this action.
-        """
-        if not request.user.is_superuser:
-            return Response(
-                {
-                    "Status": 403,
-                    "Message": "You do not have permission to perform this action.",
-                    "Error": True
-                },
-                status=status.HTTP_403_FORBIDDEN
-            )
-
-        user = self.get_object()
-        if user.is_staff:
-            return Response(
-                {
-                    "Status": 400,
-                    "Message": "User is already an admin.",
-                    "Error": True
-                },
-                status=status.HTTP_400_BAD_REQUEST
-            )
-
-        user.is_staff = True
-        user.save()
-
-        return Response(
-            {
-                "Status": 200,
-                "Message": f"User '{user.email}' has been promoted to admin.",
-                "Error": False
-            },
-            status=status.HTTP_200_OK
-        )
-=======
     # @make_admin_schema
     # @action(detail=True, methods=["patch"], url_path="make-admin")
     # def make_admin(self, request, pk=None):
@@ -1592,5 +1495,4 @@
     #             "Error": False
     #         },
     #         status=status.HTTP_200_OK
-    #     )
->>>>>>> c4f54710
+    #     )