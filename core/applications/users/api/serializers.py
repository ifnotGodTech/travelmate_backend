import contextlib
from typing import Literal
from django.utils.module_loading import import_string
from django.contrib.auth import authenticate
from django.contrib.auth import user_logged_in
from django.contrib.auth.models import update_last_login
from django.contrib.auth.password_validation import validate_password
from django.core import exceptions as django_exceptions
from core.applications.cars.models import Booking, CarBooking
from core.applications.flights.models import FlightBooking
from core.helpers.enums import Account_Delete_Reason_Choices
from djoser.compat import get_user_email
from djoser.conf import settings
from djoser.serializers import UserCreateSerializer
from rest_framework import serializers
from rest_framework.exceptions import AuthenticationFailed
from rest_framework.exceptions import PermissionDenied
from rest_framework_simplejwt.serializers import TokenObtainPairSerializer
from rest_framework_simplejwt.settings import api_settings
from django.core.cache import cache
from django.conf import settings as django_settings

from core.applications.users.managers import OTPManager
from core.applications.users.models import Profile, User
from core.applications.users.token import default_token_generator
from core.helpers.custom_exceptions import CustomError
from core.helpers.interface import BaseModelNoDefs
# from core.helpers.password_validator import validate_password_strength
import logging
from core.applications.users.email import ActivationEmail, ConfirmationEmail
from drf_spectacular.utils import extend_schema_field

logger = logging.getLogger(__name__)
from django.contrib.auth import get_user_model
User = get_user_model()


class CustomUserSerializer(serializers.ModelSerializer):
    class Meta:
        model = User
        fields = ["name", "email"]


class CustomUserCreateSerializer(serializers.ModelSerializer):
    otp = serializers.CharField(
        required=True,
        write_only=True,
        help_text="Required. OTP sent to the user's email.",
    )

    class Meta:
        model = User
        fields = ("email", "password", "otp")
        extra_kwargs = {
            "otp": {"write_only": True},
        }

    def validate(self, attrs):
        logger.info(f"Validated data: {attrs}")  # Log the validated data
        email = attrs.get("email")
        otp = attrs.get("otp").strip()
        password = attrs.get("password")

        if not email:
            raise serializers.ValidationError({"email": "Email is required."})

        # Verify OTP
        cached_otp = cache.get(email)
        if cached_otp != otp:
            raise serializers.ValidationError({"otp": "Invalid or expired OTP."})
        return attrs

    def create(self, validated_data):
        validated_data.pop("otp")  # OTP is validated, remove before saving
        return User.objects.create_user(**validated_data)


class AdminRegistrationSerializer(CustomUserCreateSerializer):
    class Meta:
        model = User
        fields = ("email", "password", "otp")

    def create(self, validated_data):
        validated_data.pop("otp")  # Remove OTP after validation

        user = User.objects.create_superuser(**validated_data)
        user.is_staff = True
        user.is_admin = True  # Explicitly set this field
        user.save()

        return user


class OTPVerificationSerializer(serializers.Serializer):
    """Serializer for verifying OTP."""
    email = serializers.EmailField(required=True)
    otp = serializers.CharField(required=True, max_length=4, min_length=4)


class PasswordSetSerializer(serializers.Serializer):
    """Serializer for setting password after OTP verification."""
    email = serializers.EmailField(required=True)
    password = serializers.CharField(
        write_only=True,
        min_length=8,
        validators=[validate_password]  # Django's built-in password validators
    )
    def validate_email(self, email):
        """Check if the email has completed OTP verification."""
        if not cache.get(f"{email}_verified"):
            raise serializers.ValidationError(
                "OTP not verified or expired."
            )
        return email

class OSNameSchema(BaseModelNoDefs):
    Android: Literal["Android"] | None = None
    iOS: Literal["iOS", "iPadOS"] | None = None  # noqa: N815
    web: Literal["iOS", "Windows", "Android"] | None = None


class ModelNameSchema(BaseModelNoDefs):
    Android: str | None = None
    iOS: str | None = None  # noqa: N815
    web: str | None = None


class OSVersionSchema(BaseModelNoDefs):
    Android: str | None = None
    iOS: str | None = None  # noqa: N815
    web: str | None = None


class UserDeviceInfoSchema(BaseModelNoDefs):
    osName: Literal["Android", "android", "iOS", "ios", "web", "Web"] | None = (  # noqa: N815
        None
    )
    modelName: str | None = None  # noqa: N815
    osVersion: str | None = None  # noqa: N815


class UserMetadataSchema(BaseModelNoDefs):
    push_notification_id: str | None
    device_info: UserDeviceInfoSchema | None


class UserSerializer:
    class AddOrRetrieveDevice(serializers.ModelSerializer):
        class Meta:
            model = User
            fields = ("email",)

    class Update(serializers.ModelSerializer):
        class Meta:
            model = User
            fields = ("email",)

    class Info(serializers.ModelSerializer):
        class Meta:
            model = User
            fields = (
                "id",
                "email",
                "name",
            )


class GetUser(serializers.ModelSerializer):
    class Meta:
        model = User
        fields = (
            "id",
            "email",
            "name",
        )


class EmailAndTokenSerializer(serializers.Serializer):
    email = serializers.EmailField()
    token = serializers.CharField()

    default_error_messages = {
        "invalid_token": "The token may have expired or is invalid.",
        "invalid_email": "No user found with that email. Create an account or try another email.",  # noqa: E501
    }

    def validate(self, attrs):
        validated_data = super().validate(attrs)

        # uid validation have to be here, because validate_<field_name>
        # doesn't work with modelserializer
        try:
            email = self.initial_data.get("email", "")
            self.user = User.objects.get(email=email)
        except (User.DoesNotExist, ValueError, TypeError, OverflowError) as e:
            key_error = "invalid_email"
            raise CustomError.BadRequest(
                {"email": self.error_messages[key_error]},
                code=key_error,
            ) from e

        is_token_valid = default_token_generator.check_token(
            self.user,
            self.initial_data.get("token", ""),
        )
        if is_token_valid:
            return validated_data
        key_error = "invalid_token"
        raise CustomError.BadRequest(
            {"token": self.error_messages[key_error]},
            code=key_error,
        )


class PasswordSerializer(serializers.Serializer):
    new_password = serializers.CharField(style={"input_type": "password"}, write_only=True)

    def validate(self, attrs):
        request = self.context.get("request")
        user = getattr(self, "user", None) or (request.user if request else None)

        if not user:
            raise CustomError.BadRequest({"user": "User instance is required."})

        try:
            validate_password(attrs["new_password"], user)
        except django_exceptions.ValidationError as e:
            raise CustomError.BadRequest({"new_password": e.messages[0]})

        return attrs


class PasswordRetypeSerializer(PasswordSerializer):
    re_new_password = serializers.CharField(style={"input_type": "password"}, write_only=True)

    default_error_messages = {
        "password_mismatch": settings.CONSTANTS.messages.PASSWORD_MISMATCH_ERROR,
    }

    def validate(self, attrs):
        attrs = super().validate(attrs)

        if attrs["new_password"] != attrs["re_new_password"]:
            raise CustomError.BadRequest({"re_new_password": self.error_messages["password_mismatch"]})

        return attrs


class UsernameSerializer(serializers.ModelSerializer):
    class Meta:
        model = User
        fields = (settings.LOGIN_FIELD,)

    def __init__(self, *args, **kwargs):
        super().__init__(*args, **kwargs)
        self.username_field = settings.LOGIN_FIELD
        self._default_username_field = User.USERNAME_FIELD
        self.fields[f"new_{self.username_field}"] = self.fields.pop(self.username_field)

    def save(self, **kwargs):
        if self.username_field != self._default_username_field:
            kwargs[User.USERNAME_FIELD] = self.validated_data.get(
                f"new_{self.username_field}",
            )
        return super().save(**kwargs)


class UsernameRetypeSerializer(UsernameSerializer):
    default_error_messages = {
        "username_mismatch": settings.CONSTANTS.messages.USERNAME_MISMATCH_ERROR.format(
            settings.LOGIN_FIELD,
        ),
    }

    def __init__(self, *args, **kwargs):
        super().__init__(*args, **kwargs)
        self.fields["re_new_" + settings.LOGIN_FIELD] = serializers.CharField()

    def validate(self, attrs):
        attrs = super().validate(attrs)
        new_username = attrs[settings.LOGIN_FIELD]
        if new_username != attrs[f"re_new_{settings.LOGIN_FIELD}"]:
            return self.fail("username_mismatch")
        return attrs


class ActivationSerializer(EmailAndTokenSerializer):
    default_error_messages = {
        "stale_token": settings.CONSTANTS.messages.STALE_TOKEN_ERROR,
    }

    def validate(self, attrs):
        attrs = super().validate(attrs)
        if not self.user.is_active:
            return attrs
        raise PermissionDenied(self.error_messages["stale_token"])


class PasswordResetConfirmSerializer(EmailAndTokenSerializer, PasswordSerializer):
    pass


class PasswordResetConfirmRetypeSerializer(
    EmailAndTokenSerializer,
    PasswordRetypeSerializer,
):
    pass


class UsernameResetConfirmSerializer(EmailAndTokenSerializer, UsernameSerializer):
    pass


class UsernameResetConfirmRetypeSerializer(
    EmailAndTokenSerializer,
    UsernameRetypeSerializer,
):
    pass


class CustomTokenObtainPairSerializer(TokenObtainPairSerializer):
    email = serializers.EmailField()
    password = serializers.CharField()

    def get_setup_info(self, user: User):
        return {"user_info": user.accounts_dict, "is_verified": user.is_verified}

    def validate(self, attrs):
        authenticate_kwargs = {
            self.username_field: attrs[self.username_field],
            "password": attrs["password"],
        }
        with contextlib.suppress(KeyError):
            authenticate_kwargs["request"] = self.context["request"]

        self.user: User = authenticate(**authenticate_kwargs)
        if not self.user:
            if user := User.objects.filter(email=attrs["email"]).first():
                if not user.is_active:
                    context = {"user": user}
                    to = [get_user_email(user)]
                    settings.EMAIL.activation(self.context["request"], context).send(to)
                    msg = "Your account is not yet verified, kindly check yur email and proceed to verification"  # noqa: E501
                    raise PermissionDenied(
                        msg,
                    )
                if not api_settings.USER_AUTHENTICATION_RULE(self.user):
                    raise AuthenticationFailed(
                        detail="Login failed. Please check your email and password and try again.",  # noqa: E501
                    )

        data = super().validate(attrs)
        refresh = self.get_token(self.user)
        data["refresh"] = str(refresh)
        data["access"] = str(refresh.access_token)
        data["setup_info"] = None
        data["registration_complete"] = None
        data["setup_info"] = UserSerializer.Info(instance=self.user).data
        data["registration_complete"] = all([self.user.is_active])
        if api_settings.UPDATE_LAST_LOGIN:
            update_last_login(None, self.user)
        if not self.user.is_superuser:
            user_logged_in.send(
                sender=self.user.__class__,
                token=data["access"],
                user=self.user,
            )
        return data



class UserDeleteSerializer(serializers.Serializer):
    reason = serializers.ChoiceField(choices=Account_Delete_Reason_Choices.choices)
    additional_feedback = serializers.CharField(required=False, allow_blank=True)

    def validate(self, data):
        reason = data.get("reason")
        feedback = data.get("additional_feedback", "").strip()

        if reason == Account_Delete_Reason_Choices.OTHERS and not feedback:
            raise serializers.ValidationError({
                "additional_feedback": "Please provide feedback when selecting 'Others'."
            })
        return data



# class VerifyOTPSerializer(serializers.Serializer):
#     """
#     Serializer to handle OTP verification and password setup.
#     """
#     email = serializers.EmailField()
#     otp = serializers.CharField(max_length=4, min_length=4)
#     password = serializers.CharField(write_only=True, min_length=8)
#     confirm_password = serializers.CharField(write_only=True, min_length=8)

#     def validate(self, data):
#         """
#         Validate OTP and password match.
#         """
#         if not OTPManager.verify_otp(data["email"], data["otp"]):
#             raise serializers.ValidationError({"otp": "Invalid OTP."})

#         if data["password"] != data["confirm_password"]:
#             raise serializers.ValidationError({"password": "Passwords do not match."})

#         return data

#     def create_user(self):
#         """
#         Creates a new user after OTP validation.
#         """
#         email = self.validated_data["email"]
#         password = self.validated_data["password"]

#         user = User.objects.create(
#             email=email,
#             password=make_password(password),
#             is_active=True,  # Activate user after verification
#         )
#         return user


# class RequestOTPSerializer(serializers.Serializer):
#     """
#     Serializer to handle OTP request.
#     """
#     email = serializers.EmailField()

#     def validate_email(self, value):
#         """
#         Validate if the email exists in the system.
#         """
#         if User.objects.filter(email=value).exists():
#             raise serializers.ValidationError("Email is already registered.")
#         return value


#     def send_otp(self):
#         """
#         Generates OTP, stores it in cache, and sends email.
#         """
#         email = self.validated_data["email"].strip().lower()
#         otp = OTPManager.generate_otp(email)

#         # Store OTP in cache for 5 minutes
#         cache.set(f"otp_{email}", otp, timeout=300)

#         # Send email
#         context = {"otp": otp}

#         try:
#             if settings.SEND_ACTIVATION_EMAIL:
#                 email_instance = ActivationEmail(context=context)
#                 email_instance.send([email])  # ✅ Send without request.user
#             elif settings.SEND_CONFIRMATION_EMAIL:
#                 email_instance = ConfirmationEmail(context=context)
#                 email_instance.send([email])  # ✅ Send without request.user
#             print(f"OTP email sent! OTP: {otp}")  # Debugging: Print OTP
#         except Exception as e:
#             print(f"Email sending failed: {e}")


class EmailSubmissionSerializer(serializers.Serializer):
    email = serializers.EmailField(required=True)

class VerifyOTPSerializer(serializers.Serializer):
    email = serializers.EmailField()
    otp = serializers.CharField()


    def validate(self, data):
        """Check if OTP is valid and correctly formatted."""
        email = data["email"].strip().lower()
        otp = str(data["otp"]).strip()  # Ensure OTP is always a string
        print(otp, "zzzzzzzzzzzzzzzzzzz")

        # 🔍 Debug: Print stored OTP (Only for testing, remove in production)
        stored_otp = cache.get(f"otp_{email}")
        print(f"Stored OTP for {email}: {stored_otp}")  # Check if OTP is saved

        if not stored_otp:
            raise serializers.ValidationError("OTP not found or expired.")

        if stored_otp != otp:
            raise serializers.ValidationError("Invalid OTP entered.")

        return data

    def save(self):
        """Create a new user with the verified email."""
        email = self.validated_data["email"]

        # Create user (if not exists)
        user, created = User.objects.get_or_create(email=email)

        # ✅ Clear OTP from cache after successful verification
        cache.delete(f"otp_{email}")

        return {"message": "Email verified successfully. Proceed to set up your account."}


class ProfileSerializers:
    class BaseProfileSerializer(serializers.ModelSerializer):
        email = serializers.EmailField(source="user.email", read_only=True)

        class Meta:
            model = Profile
            fields = (
               "id", "email", "first_name", "last_name", "gender",
                "date_of_birth", "address", "mobile_number"
            )



# class AdminUserSerializer(serializers.ModelSerializer):
#     flight_bookings = serializers.SerializerMethodField()
#     # hotel_bookings = serializers.SerializerMethodField()
#     car_bookings = serializers.SerializerMethodField()

#     class Meta:
#         model = User
#         fields = (
#             "id",
#             "email",
#             "name",
#             "is_active",
#             "is_staff",
#             "is_superuser",
#             "flight_bookings",
#             # "hotel_bookings",
#             "car_bookings",
#         )

#     def get_flight_bookings(self, obj):
#         return FlightBooking.objects.filter(user=obj).values(
#             "id",
#             "service_fee",
#         )
#     def get_car_bookings(self, obj):
#         return Booking.objects.filter(user=obj).values(
#             "id"
#         )


# class AdminUserSerializer(serializers.ModelSerializer):
#     profile_picture = serializers.SerializerMethodField()
#     date_created = serializers.DateTimeField(source="date_joined", format="%Y-%m-%d", read_only=True)
#     total_bookings = serializers.SerializerMethodField()
#     flight_bookings = serializers.SerializerMethodField()
#     car_bookings = serializers.SerializerMethodField()

#     class Meta:
#         model = User
#         fields = (
#             "id",
#             "email",
#             "name",
#             "is_active",
#             "is_staff",
#             "is_superuser",
#             "profile_picture",
#             "date_created",
#             "total_bookings",
#             "flight_bookings",
#             "car_bookings",
#         )

#     def get_profile_picture(self, obj):
#         """Get user's profile picture URL or default avatar."""
#         if hasattr(obj, "profile") and obj.profile.profile_pics:
#             return obj.profile.profile_pics.url
#         return f"{settings.STATIC_URL}images/avatar.png"

#     def get_total_bookings(self, obj):
#         """Count total bookings associated with the user."""
#         return Booking.objects.filter(user=obj).count()

#     def get_flight_bookings(self, obj):
#         """Retrieve flight booking history."""
#         return FlightBooking.objects.filter(booking__user=obj).values(
#             "id",
#             "booking_reference",
#             "booking_type",
#             "currency",
#             "service_fee",
#             "base_flight_cost",
#         )

#     def get_car_bookings(self, obj):
#         """Retrieve car booking history."""
#         return CarBooking.objects.filter(booking__user=obj).values(
#             "id",
#             "booking_reference",
#             "pickup_location__name",
#             "dropoff_location__name",
#             "pickup_date",
#             "dropoff_date",
#             "base_transfer_cost",
#             "service_fee",
#         )


class AdminUserSerializer(serializers.ModelSerializer):
    """
    Serializer for listing users.
    Includes profile picture, name, email, date created, and total bookings.
    """
    profile_picture = serializers.SerializerMethodField()
    first_name = serializers.CharField(source="profile.first_name", read_only=True)
    last_name = serializers.CharField(source="profile.last_name", read_only=True)
    date_created = serializers.DateTimeField(source="date_joined", format="%Y-%m-%d", read_only=True)
    total_bookings = serializers.IntegerField(read_only=True)

    class Meta:
        model = User
        fields = (
            "id", "email", "first_name", "last_name", "name",
            "profile_picture", "date_created", "total_bookings"
        )
<<<<<<< HEAD
    @extend_schema_field(str)
=======

    def get_profile_picture(self, obj):
        """Retrieve the user's profile picture or default avatar."""
        profile = getattr(obj, "profile", None)
        if profile and profile.profile_pics:
            return profile.profile_pics.url
        return f"{django_settings.STATIC_URL}images/avatar.png"

    def get_first_name(self, obj):
        """Retrieve the first name from the profile model, handle if profile doesn't exist."""
        return obj.profile.first_name if hasattr(obj, "profile") and obj.profile else ""

    def get_last_name(self, obj):
        """Retrieve the last name from the profile model, handle if profile doesn't exist."""
        return obj.profile.last_name if hasattr(obj, "profile") and obj.profile else ""


class AdminUserDetailSerializer(AdminUserSerializer):
    """
    Serializer for retrieving detailed user information,
    including booking histories (flights, cars, and hotels).
    """
    flight_bookings = serializers.SerializerMethodField()
    car_bookings = serializers.SerializerMethodField()

    class Meta(AdminUserSerializer.Meta):
        fields = AdminUserSerializer.Meta.fields + ("flight_bookings", "car_bookings")

>>>>>>> becc5f8b
    def get_flight_bookings(self, obj):
        """Retrieve flight booking history."""
        return FlightBooking.objects.filter(booking__user=obj).values(
            "id",
            "booking_reference",
            "booking_type",
            "currency",
            "service_fee",
            "base_flight_cost",
        )
<<<<<<< HEAD
    @extend_schema_field(str)
=======

>>>>>>> becc5f8b
    def get_car_bookings(self, obj):
        """Retrieve car booking history."""
        return CarBooking.objects.filter(booking__user=obj).values(
            "id",
            "booking_reference",
            "pickup_location__name",
            "dropoff_location__name",
            "pickup_date",
            "dropoff_date",
            "base_transfer_cost",
            "service_fee",
        )<|MERGE_RESOLUTION|>--- conflicted
+++ resolved
@@ -618,10 +618,8 @@
             "id", "email", "first_name", "last_name", "name",
             "profile_picture", "date_created", "total_bookings"
         )
-<<<<<<< HEAD
+        
     @extend_schema_field(str)
-=======
-
     def get_profile_picture(self, obj):
         """Retrieve the user's profile picture or default avatar."""
         profile = getattr(obj, "profile", None)
@@ -649,7 +647,6 @@
     class Meta(AdminUserSerializer.Meta):
         fields = AdminUserSerializer.Meta.fields + ("flight_bookings", "car_bookings")
 
->>>>>>> becc5f8b
     def get_flight_bookings(self, obj):
         """Retrieve flight booking history."""
         return FlightBooking.objects.filter(booking__user=obj).values(
@@ -660,11 +657,8 @@
             "service_fee",
             "base_flight_cost",
         )
-<<<<<<< HEAD
     @extend_schema_field(str)
-=======
-
->>>>>>> becc5f8b
+
     def get_car_bookings(self, obj):
         """Retrieve car booking history."""
         return CarBooking.objects.filter(booking__user=obj).values(
