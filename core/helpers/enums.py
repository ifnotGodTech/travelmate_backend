from django.db.models import TextChoices


class GenderChoice(TextChoices):
    MALE = ("Male", "Male")
    FEMALE = ("Female", "Female")


class BookingStatus(TextChoices):
    PENDING = ("Pending", "Pending")
    CONFIRMED = ("Confirmed", "Confirmed")
    CHECKED_IN = ("Checked In", "Checked In")
    CHECKED_OUT = ("Checked Out", "Checked Out")
    CANCELLED = ("Cancelled", "Cancelled")
    REFUNDED = ("Refunded", "Refunded")


class Account_Delete_Reason_Choices(TextChoices):
    FOUND_ANOTHER_APP = ("Found another app", "Found another app")
    TOO_MANY_NOTIFICATIONS = ("Too many notifications", "Too many notifications")
    OVERLOADED_WITH_CONTENT = ("Overloaded with content", "Overloaded with content")
    SECURITY_CONCERN = ("Security concern", "Security concern")
    OTHERS = ("Others", "Others")
<<<<<<< HEAD
=======

>>>>>>> 24429bb8
class BookingType(TextChoices):
    CAR = "car", "Car Rental"
    FLIGHT = "flight", "Flight"
    HOTEL = "hotel", "Hotel"

class PassengerGenderChoice(TextChoices):
    MALE = ("M", "Male")
    FEMALE = ("F", "Female")
    OTHER = ("O", "Other")


class FlightBookingTypeChoice(TextChoices):
    ONE_WAY = ("ONE_WAY", "One Way")
    ROUND_TRIP = ("ROUND_TRIP", "Round Trip")
    MULTI_CITY = ("MULTI_CITY", "Multi City")


class PassengerTitleChoice(TextChoices):
    MR = ("MR", "Mr")
    MS = ("MS", "Ms")
    MRS = ("MRS", "Mrs")
    MISS = ("MISS", "Miss")
    DR = ("DR", "Dr")<|MERGE_RESOLUTION|>--- conflicted
+++ resolved
@@ -21,10 +21,7 @@
     OVERLOADED_WITH_CONTENT = ("Overloaded with content", "Overloaded with content")
     SECURITY_CONCERN = ("Security concern", "Security concern")
     OTHERS = ("Others", "Others")
-<<<<<<< HEAD
-=======
 
->>>>>>> 24429bb8
 class BookingType(TextChoices):
     CAR = "car", "Car Rental"
     FLIGHT = "flight", "Flight"
